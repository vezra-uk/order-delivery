import requests
import time
import secrets
import string
import sys
import os
import logging
from dotenv import load_dotenv
load_dotenv()
import json
import urllib3
urllib3.disable_warnings(urllib3.exceptions.InsecureRequestWarning)

# === SETUP LOGGING ===
logging.basicConfig(
    level=logging.INFO,
    format='%(asctime)s [%(levelname)s] %(message)s',
    handlers=[logging.StreamHandler(sys.stdout)]
)
logger = logging.getLogger()

# === LOAD CONFIG FROM ENVIRONMENT VARIABLES ===
DA_API_URL = os.getenv("DA_API_URL")
DA_USERNAME = os.getenv("DA_USERNAME")
DA_PASSWORD = os.getenv("DA_PASSWORD")
NAMESILO_API_KEY = os.getenv("NAMESILO_API_KEY")

if not DA_USERNAME or not DA_PASSWORD or not NAMESILO_API_KEY:
    logger.error("Please set DA_USERNAME, DA_PASSWORD, and NAMESILO_API_KEY environment variables.")
    sys.exit(1)


MX_RECORDS = [
    ("@", "MX", "heracles.mxrouting.net", "10"),
    ("@", "MX", "heracles-relay.mxrouting.net", "20"),
    ("@", "TXT", '"v=spf1 include:mxlogin.com -all"', ""),
    ("mail", "CNAME", "heracles.mxrouting.net", ""),
    ("webmail", "CNAME", "heracles.mxrouting.net", "")
]

# === UTILITY FUNCTIONS ===

def random_password(length=12):
    chars = string.ascii_letters + string.digits + "!@#$%&"
    pwd = ''.join(secrets.choice(chars) for _ in range(length))
    logger.debug(f"Generated random password: {pwd}")
    return pwd

def da_api_post(endpoint, data):
    url = f"{DA_API_URL}{endpoint}"
    logger.info(f"POST to {url} with data: {data}")
    try:
        response = requests.post(url, data=data, auth=(DA_USERNAME, DA_PASSWORD), verify=False)
        response.raise_for_status()
        logger.debug(f"Response: {response.text}")
        return response.text
    except requests.RequestException as e:
        logger.error(f"API POST request failed: {e}")
        sys.exit(1)

def add_domain(domain):
    logger.info(f"Adding domain: {domain}")
    return da_api_post("/CMD_API_DOMAIN", {"action": "create", "domain": domain})

def get_dkim(domain):
    logger.info(f"Fetching DKIM key for domain {domain}...")
    endpoint = "/CMD_DNS_CONTROL"
    params = {
        "json": "yes",
        "domain": domain,
        "ttl": "yes"
    }
    url = f"{DA_API_URL}{endpoint}"
    try:
        response = requests.get(url, params=params, auth=(DA_USERNAME, DA_PASSWORD), verify=False)
        response.raise_for_status()
        data = response.json()

        # Look for TXT record with name == "x._domainkey"
        for record in data.get("records", []):
            if record.get("type") == "TXT" and record.get("name") == "x._domainkey":
                dkim_value = record.get("value", "")
                # The value might be quoted, remove quotes if any
                dkim_key = dkim_value.strip('"')
                logger.info(f"Found DKIM key: {dkim_key[:30]}...")  # log first 30 chars
                return dkim_key
        
        logger.error("DKIM TXT record not found in DNS records.")
        return ""

    except requests.RequestException as e:
        logger.error(f"Failed to fetch DKIM key: {e}")
        sys.exit(1)

def namesilo_dns_add(domain, host, record_type, value, priority=""):
    logger.info(f"Adding DNS record to NameSilo: {host}.{domain} -> {record_type} {value}")
<<<<<<< HEAD
    url = f"https://www.namesilo.com/api/dnsAddRecord?version=1&type={record_type}&domain={domain}&rrhost={host}&rrvalue={value}&rrttl=7207&key={NAMESILO_API_KEY}"
    logger.info(url)
    if record_type == "MX" and priority:
=======
    url = f"https://www.namesilo.com/api/dnsAddRecord?version=1&type=json&rrtype={record_type}&domain={domain}&rrvalue={value}&rrttl=7207&key={NAMESILO_API_KEY}"

    # Conditionally add rrhost if it's not the root domain ("@")
    if host and host != "@":
        url += f"&rrhost={host}"

    if record_type == "MX":
        if not priority:
            logger.warning("MX record type requires a priority. 'priority' parameter is empty. Sending with empty priority.")
>>>>>>> 562ab5be
        url += f"&rrpriority={priority}"
    elif record_type == "SRV" and priority: # SRV also uses priority but it's optional
        url += f"&rrpriority={priority}"

    logger.debug(f"NameSilo DNS add URL: {url}") # Log the full URL being sent

    try:
        response = requests.get(url)
        response.raise_for_status() # Raises an HTTPError for bad responses (4xx or 5xx)
        response_json = response.json() # Parse the JSON response
        logger.debug(f"NameSilo response (JSON): {response_json}")
        
        reply_data = response_json.get('namesilo', {}).get('reply', {})
        reply_code = reply_data.get('code')
        reply_detail = reply_data.get('detail')

        if reply_code == '300': # NameSilo's success code
            logger.info(f"Successfully added DNS record: {host}.{domain} -> {record_type} {value}")
        else:
            logger.error(f"NameSilo DNS add failed with code {reply_code}: {reply_detail}")
            sys.exit(1) # Exiting on non-success API response

        return response_json
    except requests.RequestException as e:
        logger.error(f"Network request to NameSilo DNS add failed: {e}")
        sys.exit(1)
    except json.JSONDecodeError as e:
        logger.error(f"Failed to parse NameSilo JSON response: {e}")
        logger.error(f"Raw response text: {response.text}") # Log raw text for debugging
        sys.exit(1)
    except Exception as e: # Catch any other unexpected errors during processing
        logger.error(f"An unexpected error occurred: {e}")
        sys.exit(1)

# Your existing add_dns_records function:
def add_dns_records(domain, dkim_key):
    for host, record_type, value, priority in MX_RECORDS:
        namesilo_dns_add(domain, host, record_type, value, priority)
    # Add x._domainkey
    namesilo_dns_add(domain, "x._domainkey", "TXT", f'"v=DKIM1; k=rsa; p={dkim_key}"')


def request_ssl_cert(domain):
    logger.info(f"Requesting SSL cert via ACME for mail.{domain} and webmail.{domain}")
    return da_api_post("/CMD_SSL", {
        "acme_provider": "letsencrypt",
        "action": "save",
        "background": "auto",
        "domain": domain,
        "encryption": "sha256",
        "json": "yes",
        "keysize": "secp384r1",
        "le_select0": f"mail.{domain}",
        "le_select1": f"webmail.{domain}",
        "name": f"mail.{domain}",
        "request": "letsencrypt",
        "type": "create",
        "wildcard": "no"
    })

def cert_ready(domain):
    logger.info("Checking if SSL cert is ready...")
    resp = da_api_post("/CMD_API_SSL", {"domain": domain})
    ready = "Certificate for" in resp and "mail." in resp and "webmail." in resp
    logger.debug(f"Certificate ready: {ready}")
    return ready

def wait_for_cert(domain):
    logger.info("Waiting for SSL cert issuance...")
    for _ in range(20):  # wait max 10 mins
        if cert_ready(domain):
            logger.info("Certificate is ready!")
            return True
        time.sleep(30)
    logger.warning("Certificate not ready after 10 mins.")
    return False

def create_email(domain, user, quota):
    quota_map = {
        "5GB": 5120,
        "10GB": 10240,
        "25GB": 25600
    }
    if quota not in quota_map:
        logger.error("Quota must be one of: 5GB, 10GB, 25GB")
        sys.exit(1)

    quota_mb = quota_map[quota]

    password = random_password()
    logger.info(f"Creating email account: {user}@{domain} with quota {quota}")
    da_api_post("/CMD_API_POP", {
        "action": "create",
        "domain": domain,
        "user": user,
        "passwd": password,
        "passwd2": password,
        "quota": str(quota_mb)
    })
    return password


# === MAIN SCRIPT ===
def main():
    if len(sys.argv) != 4:
        logger.error("Usage: python setup_mxroute_user.py <domain> <username> <quota>")
        logger.error("Quota must be one of: 5GB, 10GB, 25GB")
        sys.exit(1)

    domain = sys.argv[1]
    username = sys.argv[2]
    quota = sys.argv[3]

    add_domain(domain)
    dkim = get_dkim(domain)
    add_dns_records(domain, dkim)
    request_ssl_cert(domain)
    wait_for_cert(domain)
    password = create_email(domain, username, quota)

    logger.info("\n[✅] Setup Complete!")
    logger.info(f"Email: {username}@{domain}")
    logger.info(f"Password: {password}")


if __name__ == "__main__":
    main()<|MERGE_RESOLUTION|>--- conflicted
+++ resolved
@@ -94,11 +94,6 @@
 
 def namesilo_dns_add(domain, host, record_type, value, priority=""):
     logger.info(f"Adding DNS record to NameSilo: {host}.{domain} -> {record_type} {value}")
-<<<<<<< HEAD
-    url = f"https://www.namesilo.com/api/dnsAddRecord?version=1&type={record_type}&domain={domain}&rrhost={host}&rrvalue={value}&rrttl=7207&key={NAMESILO_API_KEY}"
-    logger.info(url)
-    if record_type == "MX" and priority:
-=======
     url = f"https://www.namesilo.com/api/dnsAddRecord?version=1&type=json&rrtype={record_type}&domain={domain}&rrvalue={value}&rrttl=7207&key={NAMESILO_API_KEY}"
 
     # Conditionally add rrhost if it's not the root domain ("@")
@@ -108,7 +103,6 @@
     if record_type == "MX":
         if not priority:
             logger.warning("MX record type requires a priority. 'priority' parameter is empty. Sending with empty priority.")
->>>>>>> 562ab5be
         url += f"&rrpriority={priority}"
     elif record_type == "SRV" and priority: # SRV also uses priority but it's optional
         url += f"&rrpriority={priority}"
