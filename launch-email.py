--- conflicted
+++ resolved
@@ -5,14 +5,11 @@
 import sys
 import os
 import logging
-<<<<<<< HEAD
 from dotenv import load_dotenv
 load_dotenv()
-=======
 import json
 import urllib3
 urllib3.disable_warnings(urllib3.exceptions.InsecureRequestWarning)
->>>>>>> 3da9479c
 
 # === SETUP LOGGING ===
 logging.basicConfig(
